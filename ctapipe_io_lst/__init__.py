--- conflicted
+++ resolved
@@ -39,8 +39,7 @@
     num_mirror_tiles=198,
 )
 
-<<<<<<< HEAD
-=======
+
 DRAGON_COUNTERS_DTYPE = np.dtype([
     ('pps_counter', np.uint16),
     ('tenMHz_counter', np.uint32),
@@ -94,7 +93,6 @@
     ('event_num', np.uint32),
 ]).newbyteorder('<')
 
->>>>>>> 395e9400
 
 def load_camera_geometry(version=4):
     ''' Load camera geometry from bundled resources of this repo '''
@@ -251,20 +249,13 @@
         # get info on the camera readout:
         daq_time_per_sample, pulse_shape_time_step, pulse_shapes = read_pulse_shapes()
 
-<<<<<<< HEAD
+
         camera_readout = CameraReadout(
             'LSTCam',
             1 / daq_time_per_sample,
             pulse_shapes,
             pulse_shape_time_step,
         )
-=======
-        camera_readout = CameraReadout('LSTCam',
-                                       1./daq_time_per_sample,
-                                       pulse_shapes,
-                                       pulse_shape_time_step,
-                                      )
->>>>>>> 395e9400
 
         camera = CameraDescription('LSTCam', camera_geom, camera_readout)
 
